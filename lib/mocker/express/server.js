'use strict';

/* istanbul ignore file */

const bodyParser = require('body-parser');
const express = require('express');
const cors = require('cors');
const cookieParser = require('cookie-parser');
const logger = require('lllog')();
const colors = require('colors');
const parsePreferHeader = require('parse-prefer-header');
const memoize = require('micro-memoize');

const openApiMockSymbol = Symbol('openApiMock');

class Server {

	constructor() {
		this.servers = [];
		this.paths = [];
	}

	setServers(servers) {
		this.servers = servers;
		return this;
	}

	setPort(port) {
		this.port = port;
		return this;
	}

	setPaths(paths) {
		this.paths = paths;
		return this;
	}

	async init() {

		if(this.server)
			await this.shutdown();

		const app = express();
		app.use('*', (req, res, next) => {

			res[openApiMockSymbol] = {
				initTime: Date.now()
			};

			logger.info(`${colors.yellow('>')} [${req.method}] ${req.originalUrl}`);

			next();
		});

		app.use(
			cookieParser(),
			cors({
				origin: true,
				credentials: true
			}),
			bodyParser.json(),
			bodyParser.urlencoded({ limit: '50mb', extended: false, parameterLimit: 50000 }),
			bodyParser.text(),
			bodyParser.raw()
		);

		this._loadBasePaths();

		this.paths.map(path => {

			logger.debug(`Processing schema path ${path.httpMethod.toUpperCase()} ${path.uri}`);

			const expressHttpMethod = path.httpMethod.toLowerCase();

			const uris = this._normalizeExpressPath(path.uri);

			// Create a function that is memoized using the URL, query, the Prefer header and the body.
			// eslint-disable-next-line no-unused-vars
			const getResponse = (url, query, preferHeader, body) => {
				const { example: preferredExampleName, statuscode: preferredStatusCode } = parsePreferHeader(preferHeader) || {};

				if(preferredStatusCode)
					logger.debug(`Searching requested response with status code ${preferredStatusCode}`);
				else
					logger.debug('Searching first response');
				return path.getResponse(preferredStatusCode, preferredExampleName);
			};

			const getResponseMemo = memoize(getResponse, {
				maxSize: 10
			});

			app[expressHttpMethod](uris, (req, res) => {

				this._checkContentType(req);

				const {
					query,
					params,
					headers,
					cookies,
					body: requestBody
				} = req;

				const failedValidations = path.validateRequestParameters({
					query,
					path: params,
					headers,
					cookies,
					requestBody
				});

				if(failedValidations.length)
					return this.sendResponse(req, res, { errors: failedValidations }, 400);

				const preferHeader = req.header('prefer') || '';

				const { statusCode, headers: responseHeaders, body } =
					getResponseMemo(req.path, JSON.stringify(req.query), preferHeader, JSON.stringify(requestBody));

				return this.sendResponse(req, res, body, statusCode, responseHeaders);
			});

			return uris.map(uri => {
				return logger.info(`Handling route ${path.httpMethod.toUpperCase()} ${uri}`);
			});
		});

		app.all('*', this._notFoundHandler.bind(this));

		return new Promise((resolve, reject) => {
			this.server = app.listen(this.port);

			this.server.on('listening', err => {

				if(err)
					reject(err);

				const realPort = this.server.address().port;

<<<<<<< HEAD
				logger.info(`Mocking API at ${realPort}`);

				resolve();
			});
=======
			logger.info(`Mocking API at http://localhost:${realPort}/`);
>>>>>>> 0287f36b
		});
	}

	shutdown() {
		return new Promise((resolve, reject) => {
			logger.debug('Closing express server...');
			this.server.close(err => {
				if(err)
					return reject(err);

				resolve();
			});
		});
	}

	_loadBasePaths() {
		const basePaths = [...new Set(this.servers.map(({ url }) => url.pathname.replace(/\/+$/, '')))];

		if(basePaths.length)
			logger.debug(`Found the following base paths: ${basePaths.join(', ')}`);

		this.basePaths = basePaths.length ? basePaths : [''];
	}

	_checkContentType(req) {
		const contentType = req.header('content-type');
		if(!contentType)
			logger.warn(`${colors.yellow('*')} Missing content-type header`);
	}

	_notFoundHandler(req, res) {

		const validPaths = [];
		for(const { httpMethod, uri: schemaUri } of this.paths) {

			const uris = this._normalizeExpressPath(schemaUri);

			for(const uri of uris)
				validPaths.push(`${httpMethod.toUpperCase()} ${uri}`);
		}

		return this.sendResponse(req, res, {
			message: `Path not found: ${req.originalUrl}`,
			paths: validPaths
		}, 400);
	}

	_normalizeExpressPath(schemaUri) {
		const normalizedPath = schemaUri.replace(/\{([a-z0-9_]+)\}/gi, ':$1').replace(/^\/*/, '/');

		return this.basePaths.map(basePath => `${basePath}${normalizedPath}`);
	}

	sendResponse(req, res, body, statusCode, headers) {

		statusCode = statusCode || 200;
		headers = headers || {};

		// HTTP/2 prohibits Connection header
		// If this is not set, Chrome keeps the connection open and this prevents watch feature to work properly
		// We'll see what we can do when Chrome starts using HTTP/2
		// https://developer.mozilla.org/en-US/docs/Web/HTTP/Headers/Connection
		if(req.httpVersion.startsWith('0') || req.httpVersion.startsWith('1'))
			res.set('Connection', 'close');

		const responseTime = Date.now() - res[openApiMockSymbol].initTime;

		const color = statusCode < 400 ? colors.green : colors.red;

		logger.info(`${color('<')} [${statusCode}] ${JSON.stringify(body)} (${responseTime} ms)`);

		res
			.status(statusCode)
			.set(headers)
			.set('x-powered-by', 'jormaechea/open-api-mock')
			.json(body);
	}

}

module.exports = Server;<|MERGE_RESOLUTION|>--- conflicted
+++ resolved
@@ -138,14 +138,10 @@
 
 				const realPort = this.server.address().port;
 
-<<<<<<< HEAD
-				logger.info(`Mocking API at ${realPort}`);
+				logger.info(`Mocking API at http://localhost:${realPort}/`);
 
 				resolve();
 			});
-=======
-			logger.info(`Mocking API at http://localhost:${realPort}/`);
->>>>>>> 0287f36b
 		});
 	}
 
